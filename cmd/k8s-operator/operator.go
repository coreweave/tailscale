--- conflicted
+++ resolved
@@ -304,17 +304,10 @@
 		Watches(&corev1.Service{}, svcHandlerForIngress).
 		Watches(&tsapi.ProxyClass{}, proxyClassFilterForIngress).
 		Complete(&IngressReconciler{
-<<<<<<< HEAD
-			ssr:      ssr,
-			recorder: eventRecorder,
-			Client:   mgr.GetClient(),
-			logger:   opts.log.Named("ingress-reconciler"),
-=======
 			ssr:               ssr,
 			recorder:          eventRecorder,
 			Client:            mgr.GetClient(),
 			logger:            opts.log.Named("ingress-reconciler"),
->>>>>>> 2118d0cf
 			proxyDefaultClass: opts.proxyDefaultClass,
 		})
 	if err != nil {
